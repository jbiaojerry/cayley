// Copyright 2014 The Cayley Authors. All rights reserved.
//
// Licensed under the Apache License, Version 2.0 (the "License");
// you may not use this file except in compliance with the License.
// You may obtain a copy of the License at
//
//     http://www.apache.org/licenses/LICENSE-2.0
//
// Unless required by applicable law or agreed to in writing, software
// distributed under the License is distributed on an "AS IS" BASIS,
// WITHOUT WARRANTIES OR CONDITIONS OF ANY KIND, either express or implied.
// See the License for the specific language governing permissions and
// limitations under the License.

package memstore

import (
	"fmt"

	"github.com/barakmich/glog"

	"github.com/google/cayley/graph"
	"github.com/google/cayley/graph/iterator"
	"github.com/google/cayley/graph/memstore/b"
	"github.com/google/cayley/quad"
)

func init() {
	graph.RegisterTripleStore("memstore", false, func(string, graph.Options) (graph.TripleStore, error) {
		return newTripleStore(), nil
	}, nil)
}

<<<<<<< HEAD
type TripleDirectionIndex struct {
	index [4]map[int64]*b.Tree
}

func NewTripleDirectionIndex() TripleDirectionIndex {
	return TripleDirectionIndex{[...]map[int64]*b.Tree{
		quad.Subject - 1:   make(map[int64]*b.Tree),
		quad.Predicate - 1: make(map[int64]*b.Tree),
		quad.Object - 1:    make(map[int64]*b.Tree),
		quad.Label - 1:     make(map[int64]*b.Tree),
	}}
}

func (tdi TripleDirectionIndex) Tree(d quad.Direction, id int64) *b.Tree {
	if d < quad.Subject || d > quad.Label {
		panic("illegal direction")
	}
	tree, ok := tdi.index[d-1][id]
	if !ok {
		tree = b.TreeNew(cmp)
		tdi.index[d-1][id] = tree
=======
type QuadDirectionIndex struct {
	subject   map[int64]*llrb.LLRB
	predicate map[int64]*llrb.LLRB
	object    map[int64]*llrb.LLRB
	label     map[int64]*llrb.LLRB
}

func NewQuadDirectionIndex() *QuadDirectionIndex {
	var qdi QuadDirectionIndex
	qdi.subject = make(map[int64]*llrb.LLRB)
	qdi.predicate = make(map[int64]*llrb.LLRB)
	qdi.object = make(map[int64]*llrb.LLRB)
	qdi.label = make(map[int64]*llrb.LLRB)
	return &qdi
}

func (qdi *QuadDirectionIndex) GetForDir(d quad.Direction) map[int64]*llrb.LLRB {
	switch d {
	case quad.Subject:
		return qdi.subject
	case quad.Object:
		return qdi.object
	case quad.Predicate:
		return qdi.predicate
	case quad.Label:
		return qdi.label
	}
	panic("illegal direction")
}

func (qdi *QuadDirectionIndex) GetOrCreate(d quad.Direction, id int64) *llrb.LLRB {
	directionIndex := qdi.GetForDir(d)
	if _, ok := directionIndex[id]; !ok {
		directionIndex[id] = llrb.New()
>>>>>>> 664b37b9
	}
	return tree
}

<<<<<<< HEAD
func (tdi TripleDirectionIndex) Get(d quad.Direction, id int64) (*b.Tree, bool) {
	if d < quad.Subject || d > quad.Label {
		panic("illegal direction")
	}
	tree, ok := tdi.index[d-1][id]
	return tree, ok
=======
func (qdi *QuadDirectionIndex) Get(d quad.Direction, id int64) (*llrb.LLRB, bool) {
	directionIndex := qdi.GetForDir(d)
	tree, exists := directionIndex[id]
	return tree, exists
>>>>>>> 664b37b9
}

type LogEntry struct {
	graph.Delta
	DeletedBy int64
}

type TripleStore struct {
<<<<<<< HEAD
	idCounter       int64
	tripleIdCounter int64
	idMap           map[string]int64
	revIdMap        map[int64]string
	triples         []quad.Quad
	size            int64
	index           TripleDirectionIndex
	// vip_index map[string]map[int64]map[string]map[int64]*b.Tree
}

func newTripleStore() *TripleStore {
	return &TripleStore{
		idMap:    make(map[string]int64),
		revIdMap: make(map[int64]string),

		// Sentinel null triple so triple indices start at 1
		triples: make([]quad.Quad, 1, 200),

		size:            1,
		index:           NewTripleDirectionIndex(),
		idCounter:       1,
		tripleIdCounter: 1,
	}
=======
	idCounter     int64
	quadIdCounter int64
	idMap         map[string]int64
	revIdMap      map[int64]string
	log           []LogEntry
	size          int64
	index         QuadDirectionIndex
	// vip_index map[string]map[int64]map[string]map[int64]*llrb.Tree
}

func newTripleStore() *TripleStore {
	var ts TripleStore
	ts.idMap = make(map[string]int64)
	ts.revIdMap = make(map[int64]string)
	ts.log = make([]LogEntry, 1, 200)

	// Sentinel null entry so indices start at 1
	ts.log[0] = LogEntry{}
	ts.index = *NewQuadDirectionIndex()
	ts.idCounter = 1
	ts.quadIdCounter = 1
	return &ts
>>>>>>> 664b37b9
}

func (ts *TripleStore) ApplyDeltas(deltas []*graph.Delta) error {
	for _, d := range deltas {
		var err error
		if d.Action == graph.Add {
			err = ts.AddDelta(d)
		} else {
			err = ts.RemoveDelta(d)
		}
		if err != nil {
			return err
		}
	}
	return nil
}

<<<<<<< HEAD
const maxInt = int(^uint(0) >> 1)

func (ts *TripleStore) indexOf(t quad.Quad) (int64, bool) {
	min := maxInt
	var tree *b.Tree
=======
func (ts *TripleStore) quadExists(t quad.Quad) (bool, int64) {
	smallest := -1
	var smallest_tree *llrb.LLRB
>>>>>>> 664b37b9
	for d := quad.Subject; d <= quad.Label; d++ {
		sid := t.Get(d)
		if d == quad.Label && sid == "" {
			continue
		}
		id, ok := ts.idMap[sid]
		// If we've never heard about a node, it must not exist
		if !ok {
			return 0, false
		}
		index, ok := ts.index.Get(d, id)
		if !ok {
			// If it's never been indexed in this direction, it can't exist.
			return 0, false
		}
		if l := index.Len(); l < min {
			min, tree = l, index
		}
	}
<<<<<<< HEAD
	it := NewIterator(tree, "")

	for it.Next() {
		val := it.Result()
		if t == ts.triples[val.(int64)] {
			return val.(int64), true
=======
	it := NewLlrbIterator(smallest_tree, "", ts)

	for it.Next() {
		val := it.Result()
		if t == ts.log[val.(int64)].Quad {
			return true, val.(int64)
>>>>>>> 664b37b9
		}
	}
	return 0, false
}

<<<<<<< HEAD
func (ts *TripleStore) AddTriple(t quad.Quad) {
	if _, exists := ts.indexOf(t); exists {
		return
	}
	ts.triples = append(ts.triples, t)
	tid := ts.tripleIdCounter
=======
func (ts *TripleStore) AddDelta(d *graph.Delta) error {
	if exists, _ := ts.quadExists(d.Quad); exists {
		return graph.ErrQuadExists
	}
	var quadID int64
	quadID = ts.quadIdCounter
	ts.log = append(ts.log, LogEntry{Delta: *d})
>>>>>>> 664b37b9
	ts.size++
	ts.quadIdCounter++

	for dir := quad.Subject; dir <= quad.Label; dir++ {
		sid := d.Quad.Get(dir)
		if dir == quad.Label && sid == "" {
			continue
		}
		if _, ok := ts.idMap[sid]; !ok {
			ts.idMap[sid] = ts.idCounter
			ts.revIdMap[ts.idCounter] = sid
			ts.idCounter++
		}
	}

	for dir := quad.Subject; dir <= quad.Label; dir++ {
		if dir == quad.Label && d.Quad.Get(dir) == "" {
			continue
		}
<<<<<<< HEAD
		id := ts.idMap[t.Get(d)]
		tree := ts.index.Tree(d, id)
		tree.Set(tid, struct{}{})
=======
		id := ts.idMap[d.Quad.Get(dir)]
		tree := ts.index.GetOrCreate(dir, id)
		tree.ReplaceOrInsert(Int64(quadID))
>>>>>>> 664b37b9
	}

	// TODO(barakmich): Add VIP indexing
	return nil
}

<<<<<<< HEAD
func (ts *TripleStore) RemoveTriple(t quad.Quad) {
	tid, ok := ts.indexOf(t)
	if !ok {
		return
	}

	ts.triples[tid] = quad.Quad{}
	ts.size--

	for d := quad.Subject; d <= quad.Label; d++ {
		if d == quad.Label && t.Get(d) == "" {
			continue
		}
		id := ts.idMap[t.Get(d)]
		tree := ts.index.Tree(d, id)
		tree.Delete(tid)
	}

	for d := quad.Subject; d <= quad.Label; d++ {
		if d == quad.Label && t.Get(d) == "" {
			continue
		}
		id, ok := ts.idMap[t.Get(d)]
		if !ok {
			continue
		}
		stillExists := false
		for d := quad.Subject; d <= quad.Label; d++ {
			if d == quad.Label && t.Get(d) == "" {
				continue
			}
			nodeTree := ts.index.Tree(d, id)
			if nodeTree.Len() != 0 {
				stillExists = true
				break
			}
		}
		if !stillExists {
			delete(ts.idMap, t.Get(d))
			delete(ts.revIdMap, id)
		}
	}
=======
func (ts *TripleStore) RemoveDelta(d *graph.Delta) error {
	var prevQuadID int64
	var exists bool
	prevQuadID = 0
	if exists, prevQuadID = ts.quadExists(d.Quad); !exists {
		return graph.ErrQuadNotExist
	}

	var quadID int64
	quadID = ts.quadIdCounter
	ts.log = append(ts.log, LogEntry{Delta: *d})
	ts.log[prevQuadID].DeletedBy = quadID
	ts.size--
	ts.quadIdCounter++
	return nil
>>>>>>> 664b37b9
}

func (ts *TripleStore) Quad(index graph.Value) quad.Quad {
	return ts.log[index.(int64)].Quad
}

func (ts *TripleStore) TripleIterator(d quad.Direction, value graph.Value) graph.Iterator {
	index, ok := ts.index.Get(d, value.(int64))
	data := fmt.Sprintf("dir:%s val:%d", d, value.(int64))
	if ok {
<<<<<<< HEAD
		return NewIterator(index, data)
=======
		return NewLlrbIterator(index, data, ts)
>>>>>>> 664b37b9
	}
	return &iterator.Null{}
}

func (ts *TripleStore) Horizon() int64 {
	return ts.log[len(ts.log)-1].ID
}

func (ts *TripleStore) Size() int64 {
	return ts.size
}

func (ts *TripleStore) DebugPrint() {
	for i, l := range ts.log {
		if i == 0 {
			continue
		}
		glog.V(2).Infof("%d: %#v", i, l)
	}
}

func (ts *TripleStore) ValueOf(name string) graph.Value {
	return ts.idMap[name]
}

func (ts *TripleStore) NameOf(id graph.Value) string {
	return ts.revIdMap[id.(int64)]
}

func (ts *TripleStore) TriplesAllIterator() graph.Iterator {
	return NewMemstoreQuadsAllIterator(ts)
}

func (ts *TripleStore) FixedIterator() graph.FixedIterator {
	return iterator.NewFixedIteratorWithCompare(iterator.BasicEquality)
}

func (ts *TripleStore) TripleDirection(val graph.Value, d quad.Direction) graph.Value {
	name := ts.Quad(val).Get(d)
	return ts.ValueOf(name)
}

func (ts *TripleStore) NodesAllIterator() graph.Iterator {
	return NewMemstoreNodesAllIterator(ts)
}

func (ts *TripleStore) Close() {}<|MERGE_RESOLUTION|>--- conflicted
+++ resolved
@@ -31,13 +31,12 @@
 	}, nil)
 }
 
-<<<<<<< HEAD
-type TripleDirectionIndex struct {
+type QuadDirectionIndex struct {
 	index [4]map[int64]*b.Tree
 }
 
-func NewTripleDirectionIndex() TripleDirectionIndex {
-	return TripleDirectionIndex{[...]map[int64]*b.Tree{
+func NewQuadDirectionIndex() QuadDirectionIndex {
+	return QuadDirectionIndex{[...]map[int64]*b.Tree{
 		quad.Subject - 1:   make(map[int64]*b.Tree),
 		quad.Predicate - 1: make(map[int64]*b.Tree),
 		quad.Object - 1:    make(map[int64]*b.Tree),
@@ -45,67 +44,24 @@
 	}}
 }
 
-func (tdi TripleDirectionIndex) Tree(d quad.Direction, id int64) *b.Tree {
+func (qdi QuadDirectionIndex) Tree(d quad.Direction, id int64) *b.Tree {
 	if d < quad.Subject || d > quad.Label {
 		panic("illegal direction")
 	}
-	tree, ok := tdi.index[d-1][id]
+	tree, ok := qdi.index[d-1][id]
 	if !ok {
 		tree = b.TreeNew(cmp)
-		tdi.index[d-1][id] = tree
-=======
-type QuadDirectionIndex struct {
-	subject   map[int64]*llrb.LLRB
-	predicate map[int64]*llrb.LLRB
-	object    map[int64]*llrb.LLRB
-	label     map[int64]*llrb.LLRB
-}
-
-func NewQuadDirectionIndex() *QuadDirectionIndex {
-	var qdi QuadDirectionIndex
-	qdi.subject = make(map[int64]*llrb.LLRB)
-	qdi.predicate = make(map[int64]*llrb.LLRB)
-	qdi.object = make(map[int64]*llrb.LLRB)
-	qdi.label = make(map[int64]*llrb.LLRB)
-	return &qdi
-}
-
-func (qdi *QuadDirectionIndex) GetForDir(d quad.Direction) map[int64]*llrb.LLRB {
-	switch d {
-	case quad.Subject:
-		return qdi.subject
-	case quad.Object:
-		return qdi.object
-	case quad.Predicate:
-		return qdi.predicate
-	case quad.Label:
-		return qdi.label
-	}
-	panic("illegal direction")
-}
-
-func (qdi *QuadDirectionIndex) GetOrCreate(d quad.Direction, id int64) *llrb.LLRB {
-	directionIndex := qdi.GetForDir(d)
-	if _, ok := directionIndex[id]; !ok {
-		directionIndex[id] = llrb.New()
->>>>>>> 664b37b9
+		qdi.index[d-1][id] = tree
 	}
 	return tree
 }
 
-<<<<<<< HEAD
-func (tdi TripleDirectionIndex) Get(d quad.Direction, id int64) (*b.Tree, bool) {
+func (qdi QuadDirectionIndex) Get(d quad.Direction, id int64) (*b.Tree, bool) {
 	if d < quad.Subject || d > quad.Label {
 		panic("illegal direction")
 	}
-	tree, ok := tdi.index[d-1][id]
+	tree, ok := qdi.index[d-1][id]
 	return tree, ok
-=======
-func (qdi *QuadDirectionIndex) Get(d quad.Direction, id int64) (*llrb.LLRB, bool) {
-	directionIndex := qdi.GetForDir(d)
-	tree, exists := directionIndex[id]
-	return tree, exists
->>>>>>> 664b37b9
 }
 
 type LogEntry struct {
@@ -114,31 +70,6 @@
 }
 
 type TripleStore struct {
-<<<<<<< HEAD
-	idCounter       int64
-	tripleIdCounter int64
-	idMap           map[string]int64
-	revIdMap        map[int64]string
-	triples         []quad.Quad
-	size            int64
-	index           TripleDirectionIndex
-	// vip_index map[string]map[int64]map[string]map[int64]*b.Tree
-}
-
-func newTripleStore() *TripleStore {
-	return &TripleStore{
-		idMap:    make(map[string]int64),
-		revIdMap: make(map[int64]string),
-
-		// Sentinel null triple so triple indices start at 1
-		triples: make([]quad.Quad, 1, 200),
-
-		size:            1,
-		index:           NewTripleDirectionIndex(),
-		idCounter:       1,
-		tripleIdCounter: 1,
-	}
-=======
 	idCounter     int64
 	quadIdCounter int64
 	idMap         map[string]int64
@@ -146,22 +77,21 @@
 	log           []LogEntry
 	size          int64
 	index         QuadDirectionIndex
-	// vip_index map[string]map[int64]map[string]map[int64]*llrb.Tree
+	// vip_index map[string]map[int64]map[string]map[int64]*b.Tree
 }
 
 func newTripleStore() *TripleStore {
-	var ts TripleStore
-	ts.idMap = make(map[string]int64)
-	ts.revIdMap = make(map[int64]string)
-	ts.log = make([]LogEntry, 1, 200)
-
-	// Sentinel null entry so indices start at 1
-	ts.log[0] = LogEntry{}
-	ts.index = *NewQuadDirectionIndex()
-	ts.idCounter = 1
-	ts.quadIdCounter = 1
-	return &ts
->>>>>>> 664b37b9
+	return &TripleStore{
+		idMap:    make(map[string]int64),
+		revIdMap: make(map[int64]string),
+
+		// Sentinel null entry so indices start at 1
+		log: make([]LogEntry, 1, 200),
+
+		index:         NewQuadDirectionIndex(),
+		idCounter:     1,
+		quadIdCounter: 1,
+	}
 }
 
 func (ts *TripleStore) ApplyDeltas(deltas []*graph.Delta) error {
@@ -179,17 +109,11 @@
 	return nil
 }
 
-<<<<<<< HEAD
 const maxInt = int(^uint(0) >> 1)
 
 func (ts *TripleStore) indexOf(t quad.Quad) (int64, bool) {
 	min := maxInt
 	var tree *b.Tree
-=======
-func (ts *TripleStore) quadExists(t quad.Quad) (bool, int64) {
-	smallest := -1
-	var smallest_tree *llrb.LLRB
->>>>>>> 664b37b9
 	for d := quad.Subject; d <= quad.Label; d++ {
 		sid := t.Get(d)
 		if d == quad.Label && sid == "" {
@@ -209,42 +133,23 @@
 			min, tree = l, index
 		}
 	}
-<<<<<<< HEAD
-	it := NewIterator(tree, "")
-
-	for it.Next() {
-		val := it.Result()
-		if t == ts.triples[val.(int64)] {
-			return val.(int64), true
-=======
-	it := NewLlrbIterator(smallest_tree, "", ts)
+	it := NewIterator(tree, "", ts)
 
 	for it.Next() {
 		val := it.Result()
 		if t == ts.log[val.(int64)].Quad {
-			return true, val.(int64)
->>>>>>> 664b37b9
+			return val.(int64), true
 		}
 	}
 	return 0, false
 }
 
-<<<<<<< HEAD
-func (ts *TripleStore) AddTriple(t quad.Quad) {
-	if _, exists := ts.indexOf(t); exists {
-		return
-	}
-	ts.triples = append(ts.triples, t)
-	tid := ts.tripleIdCounter
-=======
 func (ts *TripleStore) AddDelta(d *graph.Delta) error {
-	if exists, _ := ts.quadExists(d.Quad); exists {
+	if _, exists := ts.indexOf(d.Quad); exists {
 		return graph.ErrQuadExists
 	}
-	var quadID int64
-	quadID = ts.quadIdCounter
+	qid := ts.quadIdCounter
 	ts.log = append(ts.log, LogEntry{Delta: *d})
->>>>>>> 664b37b9
 	ts.size++
 	ts.quadIdCounter++
 
@@ -264,81 +169,27 @@
 		if dir == quad.Label && d.Quad.Get(dir) == "" {
 			continue
 		}
-<<<<<<< HEAD
-		id := ts.idMap[t.Get(d)]
-		tree := ts.index.Tree(d, id)
-		tree.Set(tid, struct{}{})
-=======
 		id := ts.idMap[d.Quad.Get(dir)]
-		tree := ts.index.GetOrCreate(dir, id)
-		tree.ReplaceOrInsert(Int64(quadID))
->>>>>>> 664b37b9
+		tree := ts.index.Tree(dir, id)
+		tree.Set(qid, struct{}{})
 	}
 
 	// TODO(barakmich): Add VIP indexing
 	return nil
 }
 
-<<<<<<< HEAD
-func (ts *TripleStore) RemoveTriple(t quad.Quad) {
-	tid, ok := ts.indexOf(t)
-	if !ok {
-		return
-	}
-
-	ts.triples[tid] = quad.Quad{}
-	ts.size--
-
-	for d := quad.Subject; d <= quad.Label; d++ {
-		if d == quad.Label && t.Get(d) == "" {
-			continue
-		}
-		id := ts.idMap[t.Get(d)]
-		tree := ts.index.Tree(d, id)
-		tree.Delete(tid)
-	}
-
-	for d := quad.Subject; d <= quad.Label; d++ {
-		if d == quad.Label && t.Get(d) == "" {
-			continue
-		}
-		id, ok := ts.idMap[t.Get(d)]
-		if !ok {
-			continue
-		}
-		stillExists := false
-		for d := quad.Subject; d <= quad.Label; d++ {
-			if d == quad.Label && t.Get(d) == "" {
-				continue
-			}
-			nodeTree := ts.index.Tree(d, id)
-			if nodeTree.Len() != 0 {
-				stillExists = true
-				break
-			}
-		}
-		if !stillExists {
-			delete(ts.idMap, t.Get(d))
-			delete(ts.revIdMap, id)
-		}
-	}
-=======
 func (ts *TripleStore) RemoveDelta(d *graph.Delta) error {
-	var prevQuadID int64
-	var exists bool
-	prevQuadID = 0
-	if exists, prevQuadID = ts.quadExists(d.Quad); !exists {
+	prevQuadID, exists := ts.indexOf(d.Quad)
+	if !exists {
 		return graph.ErrQuadNotExist
 	}
 
-	var quadID int64
-	quadID = ts.quadIdCounter
+	quadID := ts.quadIdCounter
 	ts.log = append(ts.log, LogEntry{Delta: *d})
 	ts.log[prevQuadID].DeletedBy = quadID
 	ts.size--
 	ts.quadIdCounter++
 	return nil
->>>>>>> 664b37b9
 }
 
 func (ts *TripleStore) Quad(index graph.Value) quad.Quad {
@@ -349,11 +200,7 @@
 	index, ok := ts.index.Get(d, value.(int64))
 	data := fmt.Sprintf("dir:%s val:%d", d, value.(int64))
 	if ok {
-<<<<<<< HEAD
-		return NewIterator(index, data)
-=======
-		return NewLlrbIterator(index, data, ts)
->>>>>>> 664b37b9
+		return NewIterator(index, data, ts)
 	}
 	return &iterator.Null{}
 }
